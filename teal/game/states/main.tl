--- conflicted
+++ resolved
@@ -19,14 +19,9 @@
     return instance
 end
 
-<<<<<<< HEAD
 function Main:step(dt: number, keyStates: {string:boolean}, socketSend: function(string), changeState: function(GameState))
-    for _, bubble in ipairs(self.player.bubbles) do
-=======
-function Main:step(dt: number, keyStates: {string:boolean}, socketSend: function(string))
     local to_pop = {}
     for i, bubble in ipairs(self.player.bubbles) do
->>>>>>> 094b3d8c
         local radius = bubble:radius()
         local squared_radius = radius * radius
         bubble.collision_vector = nil

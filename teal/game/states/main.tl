--- conflicted
+++ resolved
@@ -47,11 +47,8 @@
 local record Main is GameState
     background: Background
     player: Player
-<<<<<<< HEAD
     selfindex: integer
-=======
     animations: {SpriteAnimation}
->>>>>>> c77c24c0
 end
 
 local MainMetatable: metatable<Main> = {
@@ -64,12 +61,8 @@
     }
     setmetatable(instance, MainMetatable)
     instance.background = Background.new()
-<<<<<<< HEAD
-    instance.player = Player.newTest(Util.getColourForPlayerIndex(selfindex))
-=======
-    instance.player = Player.new()
+    instance.player = Player.new(Util.getColourForPlayerIndex(selfindex))
     instance.animations = {}
->>>>>>> c77c24c0
     return instance
 end
 

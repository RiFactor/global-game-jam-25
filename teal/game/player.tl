require("shared.init")

local DEGREES_TO_RADIANS <const> = 3.1415 / 180
local OSCILLATE_AMPLITUDE <const> = 2
local SPRITE_STRIDE <const> = 32
local BUBBLE_DIAMETER <const> = {
    -- maps from bubble "level" to the diameter in pixels
    [0] = 8,
    [1] = 16,
    [2] = 24,
    [3] = 32
}

-- An object that represents a single bubble
local record Bubble
    canvas: Canvas.SubCanvas
    previousBubbleIndex: integer
    bubbleIndex: integer
    x: number
    y: number
    x_vel: number
    y_vel: number
    -- internal incremental ticker
    ticker: number
    ticker_speed: number
    -- must be integral: the pixels into which to draw the bubble
    draw_x: integer
    draw_y: integer
    collision_vector: {number}
end

local BubbleMetatable: metatable<Bubble> = {
    __index = Bubble,
 }

function Bubble:radius(): number
    return BUBBLE_DIAMETER[self.bubbleIndex] / 2
end

function Bubble.new(): Bubble
    local instance: Bubble = {}
    setmetatable(instance, BubbleMetatable)
    instance.canvas = Canvas.newCanvas(true)
    instance.previousBubbleIndex = -1
    instance.bubbleIndex = 0
    instance.x = 30
    instance.y = config.displayHeight - 16
    instance.x_vel = 0.2
    instance.y_vel = 0.2
    instance.ticker_speed = 1.1
    instance.ticker = 0
    instance.draw_x = 0
    instance.draw_y = 0
    instance.collision_vector = nil
    return instance

end

-- keyStates: input key pressed or not
-- dt: miliseconds
function Bubble:step(dt: number, keyStates: {string:boolean})

<<<<<<< HEAD
    local left = false
    local right = false

    if (keyStates["a"] or keyStates["ArrowLeft"] or keyStates["touchLeft"]) then
        left = true
    end
    if (keyStates["d"] or keyStates["ArrowRight"] or keyStates["touchRight"]) then
        right = true
    end

    if (left and not right) then
        self.x = self.x - self.x_vel * dt
    end
    if (right and not left) then
        self.x = self.x + self.x_vel * dt
=======
    local cv: {number} = {[0] = 0, [1] = 0}
    if self.collision_vector then
        cv = self.collision_vector
    end

    if (keyStates["w"] and not keyStates["s"]) then
        if cv[1] == 0 then
            self.y = self.y - self.y_vel * dt
        end
    end
    if (keyStates["s"] and not keyStates["w"]) then
        if cv[1] == 0 then
            self.y = self.y + self.y_vel * dt
        end
    end
    if (keyStates["a"] and not keyStates["d"]) then
        if cv[0] == 0 then
            self.x = self.x - self.x_vel * dt
        end
    end
    if (keyStates["d"] and not keyStates["a"]) then
        if cv[0] == 0 then
            self.x = self.x + self.x_vel * dt
        end
>>>>>>> 17c08485
    end

    -- increment the internal ticker for animations
    self.ticker = math.fmod(self.ticker + (dt * self.ticker_speed), 360)

    -- have to keep these seperate to avoid rounding errors
    self.draw_x = math.floor(self.x + math.sin(self.ticker * DEGREES_TO_RADIANS) * OSCILLATE_AMPLITUDE)
    self.draw_y = math.floor(self.y)
end

function Bubble:draw()
    -- have to keep these seperate to avoid rounding errors
    self.draw_x = self.draw_x
    self.draw_y = self.draw_y

    if (self.bubbleIndex ~= self.previousBubbleIndex) then
        local size = BUBBLE_DIAMETER[self.bubbleIndex]
        self.canvas.clearCanvas()
        self.canvas.drawImage("bubble.png", self.bubbleIndex * SPRITE_STRIDE, 0, size, size, 0, 0, size, size)
        self.previousBubbleIndex = self.bubbleIndex
    end
    self.canvas.draw(self.draw_x, self.draw_y)
end

-- An object that represents everything that a player controls, along with it's
-- canvas
local record Player
    bubbles: {Bubble}
end

local PlayerMetatable: metatable<Player> = {
    __index = Player,
 }

function Player.new(): Player
    local instance: Player = {}
    setmetatable(instance, PlayerMetatable)
    instance.bubbles = {}
    table.insert(instance.bubbles, Bubble.new())
    table.insert(instance.bubbles, Bubble.new())
    table.insert(instance.bubbles, Bubble.new())
    instance.bubbles[2].x = 80
    instance.bubbles[2].x_vel = 0.18
    instance.bubbles[2].bubbleIndex = 1
    instance.bubbles[2].ticker_speed = 1.0

    instance.bubbles[3].x = 120
    instance.bubbles[3].x_vel = 0.10
    instance.bubbles[3].bubbleIndex = 3
    instance.bubbles[3].ticker_speed = 0.9
    return instance
end

function Player:step(dt: number, keyStates: {string:boolean}, socketSend: function(string))
    for i, bubble in ipairs(self.bubbles) do
        bubble:step(dt, keyStates)
    end
end

function Player:draw()
    for i, bubble in ipairs(self.bubbles) do
        bubble:draw()
    end
end

function Player:updatePosition(x: number, y: number)
    -- noop
end

return Player<|MERGE_RESOLUTION|>--- conflicted
+++ resolved
@@ -60,15 +60,23 @@
 -- dt: miliseconds
 function Bubble:step(dt: number, keyStates: {string:boolean})
 
-<<<<<<< HEAD
+    local cv: {number} = {[0] = 0, [1] = 0}
+    if self.collision_vector then
+        cv = self.collision_vector
+    end
+    
     local left = false
     local right = false
 
     if (keyStates["a"] or keyStates["ArrowLeft"] or keyStates["touchLeft"]) then
-        left = true
+        if cv[0] == 0 then
+            left = true
+        end
     end
     if (keyStates["d"] or keyStates["ArrowRight"] or keyStates["touchRight"]) then
-        right = true
+        if cv[0] == 0 then
+            right = true
+        end
     end
 
     if (left and not right) then
@@ -76,12 +84,7 @@
     end
     if (right and not left) then
         self.x = self.x + self.x_vel * dt
-=======
-    local cv: {number} = {[0] = 0, [1] = 0}
-    if self.collision_vector then
-        cv = self.collision_vector
     end
-
     if (keyStates["w"] and not keyStates["s"]) then
         if cv[1] == 0 then
             self.y = self.y - self.y_vel * dt
@@ -91,17 +94,6 @@
         if cv[1] == 0 then
             self.y = self.y + self.y_vel * dt
         end
-    end
-    if (keyStates["a"] and not keyStates["d"]) then
-        if cv[0] == 0 then
-            self.x = self.x - self.x_vel * dt
-        end
-    end
-    if (keyStates["d"] and not keyStates["a"]) then
-        if cv[0] == 0 then
-            self.x = self.x + self.x_vel * dt
-        end
->>>>>>> 17c08485
     end
 
     -- increment the internal ticker for animations

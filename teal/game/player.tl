--- conflicted
+++ resolved
@@ -40,9 +40,6 @@
     return BUBBLE_DIAMETER[self.bubbleIndex] / 2
 end
 
-<<<<<<< HEAD
-function Bubble.new(index: integer, x?: integer, x_vel?: number, y?: integer): Bubble
-=======
 function Bubble.copy(b: Bubble): Bubble
     local instance: Bubble = {}
     setmetatable(instance, BubbleMetatable)
@@ -63,23 +60,15 @@
     return instance
 end
 
-function Bubble.new(): Bubble
->>>>>>> 094b3d8c
+function Bubble.new(index: integer, x?: integer, x_vel?: number, y?: integer): Bubble
     local instance: Bubble = {}
     setmetatable(instance, BubbleMetatable)
     instance.canvas = Canvas.newCanvas(true)
     instance.previousBubbleIndex = -1
-<<<<<<< HEAD
     instance.bubbleIndex = index
     instance.x = x or 30
-    instance.y = y or config.displayHeight - 16
+    instance.y = y or config.displayHeight - 64
     instance.x_vel = x_vel or 0.2
-=======
-    instance.bubbleIndex = 0
-    instance.x = 30
-    instance.y = config.displayHeight - 64
-    instance.x_vel = 0.2
->>>>>>> 094b3d8c
     instance.y_vel = 0.2
     instance.ticker_speed = 1.1
     instance.ticker = 0

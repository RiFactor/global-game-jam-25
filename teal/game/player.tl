require("shared.init")
require("game.const")
local type Vector2D = require("game.vector2d")

local BIG_POP_BUBBLES <const> = {
    [0] = 15,
    [1] = 11,
    [2] = 7,
    [3] = 4
}

local DEGREES_TO_RADIANS <const> = 3.1415 / 180
local OSCILLATE_AMPLITUDE <const> = 2
local EPHEMERAL_ACCELERATION <const> = 0.0002
local MAX_EPHEMERAL_VELOCITY <const> = 0.2
local BUBBLE_DIAMETER <const> = {
    -- maps from bubble "level" to the diameter in pixels
    [0] = 8,
    [1] = 16,
    [2] = 24,
    [3] = 32,
    [4] = 64
}
local BUBBLE_SPEEDS <const> = {
    -- maps from bubble "level" to the diameter in pixels
    [0] = 0.2,
    [1] = 0.18,
    [2] = 0.1,
    [3] = 0.08,
    [4] = 0.06
}

-- An object that represents a single bubble
local record Bubble
    canvas: Canvas.SubCanvas
    previousBubbleIndex: integer
    bubbleIndex: integer
    x: number
    y: number
    x_vel: number
    y_vel: number
    ephemeral_x_vel: number
    ephemeral_y_vel: number
    -- internal incremental ticker
    ticker: number
    ticker_speed: number
    invulnerableTime: number
    -- must be integral: the pixels into which to draw the bubble
    draw_x: integer
    draw_y: integer
    collision_vector: Vector2D
    tint: string
end

local BubbleMetatable: metatable<Bubble> = {
    __index = Bubble,
}

function Bubble:radius(): number
    return BUBBLE_DIAMETER[self.bubbleIndex] / 2
end

function Bubble.copy(b: Bubble): Bubble
    local instance: Bubble = {}
    setmetatable(instance, BubbleMetatable)
    instance.canvas = Canvas.newCanvas(true, nil, b.tint)
    instance.previousBubbleIndex = b.previousBubbleIndex
    instance.bubbleIndex = b.bubbleIndex
    instance.x = b.x
    instance.y = b.y
    instance.x_vel = b.x_vel
    instance.y_vel = b.y_vel
    instance.ephemeral_x_vel = b.ephemeral_x_vel
    instance.ephemeral_y_vel = b.ephemeral_y_vel
    instance.ticker_speed = b.ticker_speed
    instance.ticker = b.ticker
    instance.draw_x = b.draw_x
    instance.draw_y = b.draw_x
    instance.invulnerableTime = b.invulnerableTime
    instance.collision_vector = b.collision_vector
    instance.tint = b.tint

    return instance
end

function Bubble.new(index: integer, x?: integer, x_vel?: number, y?: integer, tint?: string): Bubble
    local instance: Bubble = {}
    setmetatable(instance, BubbleMetatable)
    instance.canvas = Canvas.newCanvas(true, nil, tint)
    instance.previousBubbleIndex = -1
    instance.bubbleIndex = index
    instance.x = x or 30
    instance.y = y or config.displayHeight - 64
    instance.x_vel = x_vel or BUBBLE_SPEEDS[index]
    instance.y_vel = 0.2
    instance.ephemeral_x_vel = 0
    instance.ephemeral_y_vel = 0
    instance.ticker_speed = 1.1
    instance.ticker = 0
    instance.draw_x = 0
    instance.draw_y = 0
    instance.invulnerableTime = 0
    instance.collision_vector = nil
    instance.tint = tint
    return instance
end

-- keyStates: input key pressed or not
-- dt: miliseconds
function Bubble:step(dt: number, keyStates: {string:boolean})

    local cv: Vector2D = {x = 0, y = 0}
    if self.collision_vector then
        cv = self.collision_vector
    end

    if cv.y ~= 0 then
        self.y = self.y + 2 * BACKGROUND_SPEED * dt
    end

    local left = false
    local right = false

    if (keyStates["a"] or keyStates["ArrowLeft"] or keyStates["touchLeft"]) then
        if cv.x == 0 then
            left = true
        end
    end
    if (keyStates["d"] or keyStates["ArrowRight"] or keyStates["touchRight"]) then
        if cv.x == 0 then
            right = true
        end
    end

    if (left and not right) then
        self.x = self.x - self.x_vel * dt
        if (self.x <= PIPE_SIZE)then
            self.x = PIPE_SIZE
        end
    end
    if (right and not left) then
        self.x = self.x + self.x_vel * dt
    end

    if (keyStates["w"] and not keyStates["s"]) then
        if cv.y == 0 then
            self.y = self.y - self.y_vel * dt
        end
    end
    if (keyStates["s"] and not keyStates["w"]) then
        if cv.y == 0 then
            self.y = self.y + self.y_vel * dt
        end
    end

    -- if we are not colliding, there is a small restoration speed that gets added
    if (cv.y == 0) and self.y + self:radius() > BUBBLE_TARGET_Y then
        self.y = self.y - BUBBLE_RESTORATION_SPEED * dt
    end

    -- increment the internal ticker for animations
    self.ticker = math.fmod(self.ticker + (dt * self.ticker_speed), 360)

    if self.invulnerableTime > 0 then
        self.invulnerableTime = self.invulnerableTime - dt
    end

    -- add temporary velocities
    if (self.ephemeral_y_vel > 0) or (self.ephemeral_x_vel > 0) then
        self.y = self.y + self.ephemeral_y_vel * dt
        self.x = self.x + self.ephemeral_x_vel * dt
        -- reduce temporary velocities
        self.ephemeral_x_vel = math.max(0, self.ephemeral_x_vel - dt * EPHEMERAL_ACCELERATION)
        self.ephemeral_y_vel = math.max(0, self.ephemeral_y_vel - dt * EPHEMERAL_ACCELERATION)
    end

    -- check boundary collision
    local boundary = config.displayWidth - BUBBLE_DIAMETER[self.bubbleIndex] - PIPE_SIZE
    if (self.x >=(boundary))then
        self.x = (boundary)
    end

    -- have to keep these seperate to avoid rounding errors
    self.draw_x = math.floor(self.x + math.sin(self.ticker * DEGREES_TO_RADIANS) * OSCILLATE_AMPLITUDE)
    self.draw_y = math.floor(self.y)
end

function Bubble:draw()
    -- have to keep these seperate to avoid rounding errors
    self.draw_x = self.draw_x
    self.draw_y = self.draw_y

    if (self.bubbleIndex ~= self.previousBubbleIndex) then
        local size = BUBBLE_DIAMETER[self.bubbleIndex]
        self.canvas.clearCanvas()
        if self.bubbleIndex ~= 4 then
            self.canvas.drawImage("bubble.png", self.bubbleIndex * SPRITE_STRIDE, 0, size, size, 0, 0, size, size)
        else
            self.canvas.drawImage("bubble.png", 0, SPRITE_STRIDE * 2, size, size, 0, 0, size, size)
        end
        self.previousBubbleIndex = self.bubbleIndex
    end

    -- blink the bubbles
    if (self.invulnerableTime <= 0) or (math.fmod(self.invulnerableTime, 100) < 50) then
        self.canvas.draw(self.draw_x, self.draw_y)
    end
end

-- An object that represents everything that a player controls, along with it's
-- canvas
local record Player
    bubbles: {Bubble}
    tint: string
end

local PlayerMetatable: metatable<Player> = {
    __index = Player,
}

function Player.new(tint: string, bubbles?: {Bubble}): Player
    local instance: Player = {}
    setmetatable(instance, PlayerMetatable)
    instance.bubbles = bubbles or {
<<<<<<< HEAD
        Bubble.new(1, 80, 0.18, nil, tint)
=======
        Bubble.new(4, 80, 0.18)
>>>>>>> c77c24c0
    }
    return instance
end

<<<<<<< HEAD
-- For testing 3 bubbles at once
function Player.newTest(tint: string): Player
    local instance = Player.new(tint, {
        Bubble.new(0, nil, nil, nil, tint),
        Bubble.new(1, 80, 0.18, nil, tint),
        Bubble.new(2, 120, 0.10, nil, tint)
    })
    instance.bubbles[2].bubbleIndex = 1
    instance.bubbles[2].ticker_speed = 1.0
=======
function Player:wouldPop(i: integer) : boolean
    -- are we invulnerable still? return true if we would pop
    return self.bubbles[i].invulnerableTime <= 0
end
>>>>>>> c77c24c0

local function randomX() : number
    return (math.random() - 0.5) * MAX_EPHEMERAL_VELOCITY
end

local function randomY() : number
    return math.random() * MAX_EPHEMERAL_VELOCITY
end

function Player:pop(i: integer)
    local big_pop = self.bubbles[i].bubbleIndex == 4
    -- todo: offset new bubbles to the center of the old bubble
    self.bubbles[i].bubbleIndex = self.bubbles[i].bubbleIndex - 1

    if self.bubbles[i].bubbleIndex < 0 then
        return
    end

    self.bubbles[i].y = self.bubbles[i].y + 10
    self.bubbles[i].ephemeral_y_vel = randomY()
    self.bubbles[i].ephemeral_x_vel = randomX()
    self.bubbles[i].invulnerableTime = self.bubbles[i].invulnerableTime + INVULNERABLE_TIME

    local bubble_copy = Bubble.copy(self.bubbles[i])
    bubble_copy.ephemeral_y_vel = randomY()
    bubble_copy.ephemeral_x_vel = randomX()
    table.insert(self.bubbles, bubble_copy)

    if big_pop then
        for size, num in ipairs(BIG_POP_BUBBLES) do
            for i = 1, num do
                local b = Bubble.new(size, math.floor(bubble_copy.x), nil, math.floor(bubble_copy.y))
                b.ephemeral_y_vel = randomY()
                b.ephemeral_x_vel = randomX() * 8
                b.invulnerableTime = bubble_copy.invulnerableTime
                table.insert(self.bubbles, b)
            end
        end
    end
end

function Player:step(dt: number, keyStates: {string:boolean}, socketSend: function(string))
    local i = 1
    while (i <= #self.bubbles) do
        if (self.bubbles[i].y >= config.displayHeight) then
            table.remove(self.bubbles, i)
        else
            self.bubbles[i]:step(dt, keyStates)
            i = i + 1
        end
    end
end

function Player:draw()
    for i, bubble in ipairs(self.bubbles) do
        bubble:draw()
    end
end

function Player:updatePosition(x: number, y: number)
    -- noop
end

return Player<|MERGE_RESOLUTION|>--- conflicted
+++ resolved
@@ -222,31 +222,15 @@
     local instance: Player = {}
     setmetatable(instance, PlayerMetatable)
     instance.bubbles = bubbles or {
-<<<<<<< HEAD
-        Bubble.new(1, 80, 0.18, nil, tint)
-=======
-        Bubble.new(4, 80, 0.18)
->>>>>>> c77c24c0
+        Bubble.new(4, 80, 0.18, nil, tint)
     }
     return instance
 end
 
-<<<<<<< HEAD
--- For testing 3 bubbles at once
-function Player.newTest(tint: string): Player
-    local instance = Player.new(tint, {
-        Bubble.new(0, nil, nil, nil, tint),
-        Bubble.new(1, 80, 0.18, nil, tint),
-        Bubble.new(2, 120, 0.10, nil, tint)
-    })
-    instance.bubbles[2].bubbleIndex = 1
-    instance.bubbles[2].ticker_speed = 1.0
-=======
 function Player:wouldPop(i: integer) : boolean
     -- are we invulnerable still? return true if we would pop
     return self.bubbles[i].invulnerableTime <= 0
 end
->>>>>>> c77c24c0
 
 local function randomX() : number
     return (math.random() - 0.5) * MAX_EPHEMERAL_VELOCITY

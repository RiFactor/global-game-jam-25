print("Started initialising...")
global config: Config = {
    imageFilenames = {
<<<<<<< HEAD
        "guy.png",
        "left-arrow.png",
        "right-arrow.png",
=======
        "bubble.png",
>>>>>>> 5aaabab7
        "block.png"
    },
    luaFilenames = {
        "game/main.lua",
        "game/background.lua",
        "game/buttons.lua",
        "game/character.lua",
        "shared/subprotocol.lua",
        "shared/init.lua"
    },
    blankColour = "black",
    pageBackgroundColour = "powderblue",
    displayWidth = 270,
    displayHeight = 480,
    entryPoint = "game/main.lua"
}
print("Completed initialising...")<|MERGE_RESOLUTION|>--- conflicted
+++ resolved
@@ -1,13 +1,9 @@
 print("Started initialising...")
 global config: Config = {
     imageFilenames = {
-<<<<<<< HEAD
-        "guy.png",
         "left-arrow.png",
         "right-arrow.png",
-=======
         "bubble.png",
->>>>>>> 5aaabab7
         "block.png"
     },
     luaFilenames = {
